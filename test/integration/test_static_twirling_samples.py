--- conflicted
+++ resolved
@@ -257,13 +257,9 @@
     samplex_output = samplex.sample(samplex_input, num_randomizations=10)
     parameter_values = samplex_output["parameter_values"]
 
-<<<<<<< HEAD
     assert parameter_values.dtype == np.float32
 
-    expected_op = Operator(remove_boxes(circuit))
-=======
     expected_op = Operator(PassManager([InlineBoxes()]).run(circuit))
->>>>>>> 52861697
     for row in parameter_values:
         op = Operator(template.template.assign_parameters(row))
         assert np.allclose(f := average_gate_fidelity(expected_op, op), 1), f
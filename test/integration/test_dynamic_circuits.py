# This code is a Qiskit project.
#
# (C) Copyright IBM 2025.
#
# This code is licensed under the Apache License, Version 2.0. You may
# obtain a copy of this license in the LICENSE.txt file in the root directory
# of this source tree or at http://www.apache.org/licenses/LICENSE-2.0.
#
# Any modifications or derivative works of this code must retain this
# copyright notice, and modified files need to carry a notice indicating
# that they have been altered from the originals.

"""Tests dynamic circuits by simulating them."""

from qiskit.circuit import Parameter, QuantumCircuit

from samplomatic.annotations import Twirl

from .utils import sample_simulate_and_compare_counts


class TestWithSimulation:
    """Test dynamic circuits with QiskitAer."""

    def test_non_twirled_conditional(self, save_plot):
        """Test a circuit with a non-twirled conditional."""
        circuit = QuantumCircuit(2, 2)
        with circuit.box([Twirl(dressing="left")]):
            circuit.h(0)
            circuit.noop(1)
        with circuit.box([Twirl(dressing="right")]):
            circuit.noop(0, 1)
        circuit.measure(0, 0)
        with circuit.if_test((circuit.clbits[0], 1)) as _else:
            circuit.sx(1)
        with _else:
            circuit.x(1)
        circuit.measure_all()

        sample_simulate_and_compare_counts(circuit, save_plot)

    def test_non_twirled_parametric_conditional(self, save_plot):
        """Test a circuit with a non-twirled, parameteric conditional."""
        circuit = QuantumCircuit(2, 2)
        p = Parameter("p")
        with circuit.box([Twirl(dressing="left")]):
            circuit.h(0)
            circuit.noop(1)
        with circuit.box([Twirl(dressing="right")]):
            circuit.noop(0, 1)
        circuit.measure(0, 0)
        with circuit.if_test((circuit.clbits[0], 1)) as _else:
            circuit.sx(1)
            circuit.rz(p, 1)
            circuit.rz(2 * p, 1)
            circuit.sx(1)
        with _else:
            circuit.x(1)
            circuit.rx(Parameter("a"), 0)
        circuit.measure_all()

        sample_simulate_and_compare_counts(circuit, save_plot)

    def test_right_dressed_twirled_conditional(self, save_plot):
        """Test a circuit with a conditional in a right-dressed twirl box."""
<<<<<<< HEAD
        circuit = QuantumCircuit(3, 2)
        circuit.h(0)
        circuit.measure(0, 0)

        with circuit.box([Twirl(dressing="left")]):
            circuit.noop(0, 1)
        with circuit.box([Twirl(dressing="right")]):
            with circuit.if_test((circuit.clbits[0], 1)) as _else:
                circuit.cx(0, 1)
                circuit.x(0)
            with _else:
                circuit.cx(1, 0)
                circuit.sx(0)
        circuit.h(1)
        circuit.measure_all()

        sample_simulate_and_compare_counts(circuit, save_plot)

    def test_right_dressed_twirled_conditional_no_else(self, save_plot):
        """Test a conditional without else clause in a right-dressed twirl box."""
        circuit = QuantumCircuit(2, 2)
        circuit.h(0)
        circuit.measure(0, 0)

        with circuit.box([Twirl(dressing="left")]):
            circuit.noop(0, 1)
        with circuit.box([Twirl(dressing="right")]):
            circuit.cx(0, 1)
            with circuit.if_test((circuit.clbits[0], 1)):
                circuit.cx(0, 1)
                circuit.x(0)
        circuit.h(1)
        circuit.measure_all()

        sample_simulate_and_compare_counts(circuit, save_plot)

    def test_right_dressed_parametric_twirled_conditional(self, save_plot):
        """Test a circuit with a parametric conditional in a right-dressed twirl box."""
        circuit = QuantumCircuit(3, 1)
        p = Parameter("p")
        circuit.h(0)
        circuit.measure(0, 0)

        with circuit.box([Twirl(dressing="left")]):
            circuit.noop(0, 1, 2)
        with circuit.box([Twirl(dressing="right")]):
            circuit.noop(2)
            circuit.cx(0, 1)
            with circuit.if_test((circuit.clbits[0], 1)) as _else:
                circuit.cx(0, 1)
                circuit.x(0)
                circuit.rx(p, 0)
            with _else:
                circuit.cx(1, 0)
                circuit.sx(0)
                circuit.rx(2 * p, 1)
        circuit.h(1)
        circuit.measure_all()

        sample_simulate_and_compare_counts(circuit, save_plot)

    def test_left_dressed_twirled_conditional(self, save_plot):
        """Test a circuit with a conditional in a left-dressed twirl box."""
        circuit = QuantumCircuit(2, 2)
        circuit.h(0)
        circuit.measure(0, 0)

        with circuit.box([Twirl(dressing="left")]):
            with circuit.if_test((circuit.clbits[0], 1)) as _else:
                circuit.x(0)
                circuit.cx(0, 1)
            with _else:
                circuit.sx(0)
                circuit.cx(1, 0)
            circuit.cx(0, 1)
        with circuit.box([Twirl(dressing="right")]):
            circuit.noop(0, 1)

        circuit.h(1)

        circuit.measure_all()

        sample_simulate_and_compare_counts(circuit, save_plot)

    def test_left_dressed_twirled_conditional_no_else(self, save_plot):
        """Test a conditional without else clause in a left-dressed twirl box."""
        circuit = QuantumCircuit(2, 2)
        circuit.h(0)
        circuit.measure(0, 0)

        with circuit.box([Twirl(dressing="left")]):
            with circuit.if_test((circuit.clbits[0], 1)):
                circuit.cx(0, 1)
        with circuit.box([Twirl(dressing="right")]):
            circuit.noop(0)
            circuit.h(1)
=======
        # circuit = QuantumCircuit(3, 2)
        # circuit.h(0)
        # circuit.measure(0, 0)

        # with circuit.box([Twirl(dressing="left")]):
        #     circuit.noop(0, 1, 2)
        # with circuit.box([Twirl(dressing="right")]):
        #     circuit.cx(0, 1)
        #     with circuit.if_test((circuit.clbits[0], 1)) as _else:
        #         circuit.cx(0, 1)
        #         circuit.x(0)
        #     with _else:
        #         circuit.cx(1, 0)
        #         circuit.sx(0)
        #     circuit.x(2)
        # circuit.h(1)
        # circuit.measure_all()

        # sample_simulate_and_compare_counts(circuit, save_plot)

    def test_right_dressed_twirled_conditional_no_else(self, save_plot):
        """Test a conditional without else clause in a right-dressed twirl box."""
        # circuit = QuantumCircuit(3, 2)
        # circuit.h(0)
        # circuit.measure(0, 0)

        # with circuit.box([Twirl(dressing="left")]):
        #     circuit.noop(0, 1, 2)
        # with circuit.box([Twirl(dressing="right")]):
        #     circuit.cx(0, 1)
        #     with circuit.if_test((circuit.clbits[0], 1)):
        #         circuit.cx(0, 1)
        #         circuit.x(0)
        #     circuit.x(2)
        # circuit.h(1)
        # circuit.measure_all()

        # sample_simulate_and_compare_counts(circuit, save_plot)

    def test_right_dressed_parametric_twirled_conditional(self, save_plot):
        """Test a circuit with a parametric conditional in a right-dressed twirl box."""
        # circuit = QuantumCircuit(3, 1)
        # p = Parameter("p")
        # circuit.h(0)
        # circuit.measure(0, 0)

        # with circuit.box([Twirl(dressing="left")]):
        #     circuit.noop(0, 1, 2)
        # with circuit.box([Twirl(dressing="right")]):
        #     circuit.cx(0, 1)
        #     with circuit.if_test((circuit.clbits[0], 1)) as _else:
        #         circuit.cx(0, 1)
        #         circuit.x(0)
        #         circuit.rx(p, 0)
        #     with _else:
        #         circuit.cx(1, 0)
        #         circuit.sx(0)
        #         circuit.rx(2 * p, 1)
        #     circuit.x(2)
        # circuit.h(1)
        # circuit.measure_all()

        # sample_simulate_and_compare_counts(circuit, save_plot)

    def test_left_dressed_twirled_conditional(self, save_plot):
        """Test a circuit with a conditional in a left-dressed twirl box."""
        # circuit = QuantumCircuit(3, 2)
        # circuit.h(0)
        # circuit.measure(0, 0)

        # with circuit.box([Twirl(dressing="left")]):
        #     with circuit.if_test((circuit.clbits[0], 1)) as _else:
        #         circuit.x(0)
        #         circuit.cx(0, 1)
        #     with _else:
        #         circuit.sx(0)
        #         circuit.cx(1, 0)
        #     circuit.x(2)
        #     circuit.cx(0, 1)
        # with circuit.box([Twirl(dressing="right")]):
        #     circuit.h(1)
        #     circuit.noop(0, 2)

        # circuit.measure_all()

        # sample_simulate_and_compare_counts(circuit, save_plot)

    def test_left_dressed_twirled_conditional_no_else(self, save_plot):
        """Test a conditional without else clause in a left-dressed twirl box."""
        # circuit = QuantumCircuit(3, 2)
        # circuit.h(0)
        # circuit.measure(0, 0)

        # with circuit.box([Twirl(dressing="left")]):
        #     with circuit.if_test((circuit.clbits[0], 1)):
        #         circuit.x(0)
        #         circuit.cx(0, 1)
        #     circuit.x(2)
        #     circuit.cx(0, 1)
        # with circuit.box([Twirl(dressing="right")]):
        #     circuit.h(1)
        #     circuit.noop(0, 2)
>>>>>>> c604f82e

        # circuit.measure_all()

        # sample_simulate_and_compare_counts(circuit, save_plot)

    def test_left_dressed_parametric_twirled_conditional(self, save_plot):
        """Test a circuit with a parametric conditional in a left-dressed twirl box."""
        # circuit = QuantumCircuit(3, 1)
        # p = Parameter("p")
        # circuit.h(0)
        # circuit.measure(0, 0)

        # with circuit.box([Twirl(dressing="left")]):
        #     with circuit.if_test((circuit.clbits[0], 1)) as _else:
        #         circuit.x(0)
        #         circuit.rx(p, 1)
        #         circuit.cx(0, 1)
        #     with _else:
        #         circuit.sx(0)
        #         circuit.rx(2 * p, 0)
        #         circuit.cx(1, 0)
        #     circuit.x(2)
        #     circuit.cx(0, 1)
        # with circuit.box([Twirl(dressing="right")]):
        #     circuit.h(1)
        #     circuit.noop(0, 2)

        # circuit.measure_all()

        # sample_simulate_and_compare_counts(circuit, save_plot)<|MERGE_RESOLUTION|>--- conflicted
+++ resolved
@@ -63,7 +63,6 @@
 
     def test_right_dressed_twirled_conditional(self, save_plot):
         """Test a circuit with a conditional in a right-dressed twirl box."""
-<<<<<<< HEAD
         circuit = QuantumCircuit(3, 2)
         circuit.h(0)
         circuit.measure(0, 0)
@@ -80,7 +79,7 @@
         circuit.h(1)
         circuit.measure_all()
 
-        sample_simulate_and_compare_counts(circuit, save_plot)
+        # sample_simulate_and_compare_counts(circuit, save_plot)
 
     def test_right_dressed_twirled_conditional_no_else(self, save_plot):
         """Test a conditional without else clause in a right-dressed twirl box."""
@@ -98,7 +97,7 @@
         circuit.h(1)
         circuit.measure_all()
 
-        sample_simulate_and_compare_counts(circuit, save_plot)
+        # sample_simulate_and_compare_counts(circuit, save_plot)
 
     def test_right_dressed_parametric_twirled_conditional(self, save_plot):
         """Test a circuit with a parametric conditional in a right-dressed twirl box."""
@@ -144,9 +143,9 @@
 
         circuit.h(1)
 
-        circuit.measure_all()
+        # circuit.measure_all()
 
-        sample_simulate_and_compare_counts(circuit, save_plot)
+        # sample_simulate_and_compare_counts(circuit, save_plot)
 
     def test_left_dressed_twirled_conditional_no_else(self, save_plot):
         """Test a conditional without else clause in a left-dressed twirl box."""
@@ -160,110 +159,6 @@
         with circuit.box([Twirl(dressing="right")]):
             circuit.noop(0)
             circuit.h(1)
-=======
-        # circuit = QuantumCircuit(3, 2)
-        # circuit.h(0)
-        # circuit.measure(0, 0)
-
-        # with circuit.box([Twirl(dressing="left")]):
-        #     circuit.noop(0, 1, 2)
-        # with circuit.box([Twirl(dressing="right")]):
-        #     circuit.cx(0, 1)
-        #     with circuit.if_test((circuit.clbits[0], 1)) as _else:
-        #         circuit.cx(0, 1)
-        #         circuit.x(0)
-        #     with _else:
-        #         circuit.cx(1, 0)
-        #         circuit.sx(0)
-        #     circuit.x(2)
-        # circuit.h(1)
-        # circuit.measure_all()
-
-        # sample_simulate_and_compare_counts(circuit, save_plot)
-
-    def test_right_dressed_twirled_conditional_no_else(self, save_plot):
-        """Test a conditional without else clause in a right-dressed twirl box."""
-        # circuit = QuantumCircuit(3, 2)
-        # circuit.h(0)
-        # circuit.measure(0, 0)
-
-        # with circuit.box([Twirl(dressing="left")]):
-        #     circuit.noop(0, 1, 2)
-        # with circuit.box([Twirl(dressing="right")]):
-        #     circuit.cx(0, 1)
-        #     with circuit.if_test((circuit.clbits[0], 1)):
-        #         circuit.cx(0, 1)
-        #         circuit.x(0)
-        #     circuit.x(2)
-        # circuit.h(1)
-        # circuit.measure_all()
-
-        # sample_simulate_and_compare_counts(circuit, save_plot)
-
-    def test_right_dressed_parametric_twirled_conditional(self, save_plot):
-        """Test a circuit with a parametric conditional in a right-dressed twirl box."""
-        # circuit = QuantumCircuit(3, 1)
-        # p = Parameter("p")
-        # circuit.h(0)
-        # circuit.measure(0, 0)
-
-        # with circuit.box([Twirl(dressing="left")]):
-        #     circuit.noop(0, 1, 2)
-        # with circuit.box([Twirl(dressing="right")]):
-        #     circuit.cx(0, 1)
-        #     with circuit.if_test((circuit.clbits[0], 1)) as _else:
-        #         circuit.cx(0, 1)
-        #         circuit.x(0)
-        #         circuit.rx(p, 0)
-        #     with _else:
-        #         circuit.cx(1, 0)
-        #         circuit.sx(0)
-        #         circuit.rx(2 * p, 1)
-        #     circuit.x(2)
-        # circuit.h(1)
-        # circuit.measure_all()
-
-        # sample_simulate_and_compare_counts(circuit, save_plot)
-
-    def test_left_dressed_twirled_conditional(self, save_plot):
-        """Test a circuit with a conditional in a left-dressed twirl box."""
-        # circuit = QuantumCircuit(3, 2)
-        # circuit.h(0)
-        # circuit.measure(0, 0)
-
-        # with circuit.box([Twirl(dressing="left")]):
-        #     with circuit.if_test((circuit.clbits[0], 1)) as _else:
-        #         circuit.x(0)
-        #         circuit.cx(0, 1)
-        #     with _else:
-        #         circuit.sx(0)
-        #         circuit.cx(1, 0)
-        #     circuit.x(2)
-        #     circuit.cx(0, 1)
-        # with circuit.box([Twirl(dressing="right")]):
-        #     circuit.h(1)
-        #     circuit.noop(0, 2)
-
-        # circuit.measure_all()
-
-        # sample_simulate_and_compare_counts(circuit, save_plot)
-
-    def test_left_dressed_twirled_conditional_no_else(self, save_plot):
-        """Test a conditional without else clause in a left-dressed twirl box."""
-        # circuit = QuantumCircuit(3, 2)
-        # circuit.h(0)
-        # circuit.measure(0, 0)
-
-        # with circuit.box([Twirl(dressing="left")]):
-        #     with circuit.if_test((circuit.clbits[0], 1)):
-        #         circuit.x(0)
-        #         circuit.cx(0, 1)
-        #     circuit.x(2)
-        #     circuit.cx(0, 1)
-        # with circuit.box([Twirl(dressing="right")]):
-        #     circuit.h(1)
-        #     circuit.noop(0, 2)
->>>>>>> c604f82e
 
         # circuit.measure_all()
 

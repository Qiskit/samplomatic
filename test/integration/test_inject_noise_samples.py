# This code is a Qiskit project.
#
# (C) Copyright IBM 2025.
#
# This code is licensed under the Apache License, Version 2.0. You may
# obtain a copy of this license in the LICENSE.txt file in the root directory
# of this source tree or at http://www.apache.org/licenses/LICENSE-2.0.
#
# Any modifications or derivative works of this code must retain this
# copyright notice, and modified files need to carry a notice indicating
# that they have been altered from the originals.

"""Tests that twirling samples are produced correctly from static circuits with noise injection."""

import numpy as np
from qiskit.circuit import BoxOp, QuantumCircuit
from qiskit.circuit.library import CXGate
from qiskit.quantum_info import (
    Operator,
    Pauli,
    QubitSparsePauliList,
    average_gate_fidelity,
)

from samplomatic.annotations import InjectNoise, Twirl
from samplomatic.builders import pre_build


def make_circuits():
    circuit = QuantumCircuit(2)
    with circuit.box([Twirl(), InjectNoise("my_noise")]):
        circuit.noop(0, 1)

    with circuit.box([Twirl(dressing="right")]):
        circuit.noop(0, 1)

    paulis = {"my_noise": QubitSparsePauliList.from_list(["II"])}
    rates = {"rates.my_noise": [0.0]}
    expected = [Operator(np.identity(16))]

    yield (circuit, expected, paulis, rates), "identity"

    circuit = QuantumCircuit(2)
    with circuit.box([Twirl(), InjectNoise("my_noise", "my_modifier")]):
        circuit.noop(0, 1)

    with circuit.box([Twirl(dressing="right")]):
        circuit.noop(0, 1)

    yield (circuit, expected, paulis, rates), "identity_optional_modifiers"

    paulis = {"my_noise": QubitSparsePauliList.from_list(["XX"])}
    rates = {"rates.my_noise": [100.0]}
    expected = [Operator(np.identity(16)), Operator(Pauli("XXXX").to_matrix())]

    yield (circuit, expected, paulis, rates), "xx_noise"

    paulis = {"my_noise": QubitSparsePauliList.from_list(["XX", "ZZ"])}
    rates = {"rates.my_noise": [100.0, 100.0]}
    expected = [
        Operator(np.identity(16)),
        Operator(Pauli("XXXX").to_matrix()),
        Operator(Pauli("ZZZZ").to_matrix()),
        Operator(Pauli("YYYY").to_matrix()),
    ]

    yield (circuit, expected, paulis, rates), "two_body_noise"

    circuit = QuantumCircuit(2)
    with circuit.box([Twirl(), InjectNoise("my_noise")]):
        circuit.cx(0, 1)

    with circuit.box([Twirl(dressing="right")]):
        circuit.noop(0, 1)

    paulis = {"my_noise": QubitSparsePauliList.from_list(["XX"])}
    rates = {"rates.my_noise": [100.0]}
    noise_ops = [Operator(np.identity(16)), Operator(Pauli("XXXX").to_matrix())]
    expected = [(Operator(CXGate()) ^ Operator(CXGate())) & op for op in noise_ops]

    yield (circuit, expected, paulis, rates), "xx_noise_permuted"

    circuit = QuantumCircuit(2)
    with circuit.box([Twirl(), InjectNoise("my_noise")]):
        circuit.noop(0, 1)

    with circuit.box([Twirl(), InjectNoise("my_noise")]):
        circuit.noop(0, 1)

    with circuit.box([Twirl(dressing="right")]):
        circuit.noop(0, 1)

    expected = [Operator(np.identity(16)), Operator(Pauli("XXXX").to_matrix())]

    yield (circuit, expected, paulis, rates), "xx_noise_twice"

    circuit = QuantumCircuit(2)
    with circuit.box([Twirl(), InjectNoise("my_noise0")]):
        circuit.noop(0, 1)

    with circuit.box([Twirl(), InjectNoise("my_noise1")]):
        circuit.noop(0, 1)

    with circuit.box([Twirl(dressing="right")]):
        circuit.noop(0, 1)

    paulis = {
        "my_noise0": QubitSparsePauliList.from_list(["XI"]),
        "my_noise1": QubitSparsePauliList.from_list(["IX"]),
    }
    rates = {"rates.my_noise0": [100.0], "rates.my_noise1": [100.0]}
    expected = [
        Operator(np.identity(16)),
        Operator(Pauli("XIXI").to_matrix()),
        Operator(Pauli("IXIX").to_matrix()),
        Operator(Pauli("XXXX").to_matrix()),
    ]

    yield (circuit, expected, paulis, rates), "two_annotations"

    paulis = {"my_noise": QubitSparsePauliList.from_list(["XI"])}
    rates = {"rates.my_noise": [100.0]}
    expected = [Operator(np.identity(16)), Operator(Pauli("XIXI").to_matrix())]

    for idx, perm in enumerate([(0, 1), (1, 0)]):
        circuit = QuantumCircuit(2)
        with circuit.box([InjectNoise("my_noise"), Twirl()]):
            circuit.noop(*perm)
        with circuit.box([Twirl(dressing="right")]):
            circuit.noop(0, 1)
        yield (circuit, expected, paulis, rates), f"permuted_context_qubits_{idx}"

    for idx, (perm, pauli) in enumerate(zip([(0, 1), (1, 0)], [Pauli("XIXI"), Pauli("IXIX")])):
        expected = [Operator(np.identity(16)), Operator(pauli.to_matrix())]
        circuit = QuantumCircuit(2)
        box_op = BoxOp(QuantumCircuit(2), annotations=[InjectNoise("my_noise"), Twirl()])
        circuit.append(box_op, perm)
        with circuit.box([Twirl(dressing="right")]):
            circuit.noop(0, 1)
        yield (circuit, expected, paulis, rates), f"permuted_box_op_qubits_{idx}"


def pytest_generate_tests(metafunc):
    if "circuit" in metafunc.fixturenames:
        args, descriptions = zip(*make_circuits())
        metafunc.parametrize("circuit,expected,paulis,rates", list(args), ids=descriptions)


def test_sampling(circuit, expected, paulis, rates, save_plot):
    """Test sampling.

    Casts the given ``circuit`` and the twirled circuit into operators, and it compares their
    fidelities.
    """
    save_plot(lambda: circuit.draw("mpl"), "Base Circuit", delayed=True)

    template, samplex_state = pre_build(circuit)
    save_plot(lambda: template.template.draw("mpl"), "Template Circuit", delayed=True)
    save_plot(lambda: samplex_state.draw(), "Unfinalized Pre-Samplex", delayed=True)

    samplex = samplex_state.finalize()
    samplex.finalize()
    save_plot(lambda: samplex_state.draw(), "Finalized Pre-Samplex", delayed=True)
    save_plot(lambda: samplex.draw(), "Samplex", delayed=True)

    samplex_input = samplex.inputs(paulis).bind(noise_maps=rates)
<<<<<<< HEAD
    samplex_output = samplex.sample(samplex_input, num_randomizations=1000)
    parameter_values = samplex_output["parameter_values"].astype(np.float64)

    superops = []
    for row in parameter_values:
        op = Operator(template.template.assign_parameters(row))
        superops.append(op.conjugate() ^ op)

    avg_op = sum(superops) / len(superops)
    assert np.allclose(avg_op, expected, rtol=0.1, atol=1e-7)
=======
    samplex_output = samplex.sample(samplex_input, num_randomizations=(num_rand := 20))
    parameter_values = samplex_output["parameter_values"]

    ops = [Operator(template.template.assign_parameters(row)) for row in parameter_values]
    counts = {}
    for idx, expected_op in enumerate(expected):
        counts[idx] = len(
            [
                op
                for op in ops
                if np.allclose(average_gate_fidelity(expected_op, op.conjugate() ^ op), 1)
            ]
        )

    assert len(counts) == len(expected)
    assert sum(counts.values()) == num_rand
>>>>>>> 52861697
<|MERGE_RESOLUTION|>--- conflicted
+++ resolved
@@ -164,18 +164,6 @@
     save_plot(lambda: samplex.draw(), "Samplex", delayed=True)
 
     samplex_input = samplex.inputs(paulis).bind(noise_maps=rates)
-<<<<<<< HEAD
-    samplex_output = samplex.sample(samplex_input, num_randomizations=1000)
-    parameter_values = samplex_output["parameter_values"].astype(np.float64)
-
-    superops = []
-    for row in parameter_values:
-        op = Operator(template.template.assign_parameters(row))
-        superops.append(op.conjugate() ^ op)
-
-    avg_op = sum(superops) / len(superops)
-    assert np.allclose(avg_op, expected, rtol=0.1, atol=1e-7)
-=======
     samplex_output = samplex.sample(samplex_input, num_randomizations=(num_rand := 20))
     parameter_values = samplex_output["parameter_values"]
 
@@ -191,5 +179,4 @@
         )
 
     assert len(counts) == len(expected)
-    assert sum(counts.values()) == num_rand
->>>>>>> 52861697
+    assert sum(counts.values()) == num_rand
# This code is a Qiskit project.
#
# (C) Copyright IBM 2025.
#
# This code is licensed under the Apache License, Version 2.0. You may
# obtain a copy of this license in the LICENSE.txt file in the root directory
# of this source tree or at http://www.apache.org/licenses/LICENSE-2.0.
#
# Any modifications or derivative works of this code must retain this
# copyright notice, and modified files need to carry a notice indicating
# that they have been altered from the originals.

"""Testing of error raising during building process.

Some build errors are hard to replicate without going through the entire build process.
This file is meant for such cases.
"""

import pytest
from qiskit.circuit import QuantumCircuit

from samplomatic import Twirl
from samplomatic.builders import pre_build
from samplomatic.exceptions import BuildError


class TestGeneralBuildErrors:
    def test_no_propagation_through_conditional_error(self):
        """Verify that an error is raised if a virtual gate reaches a conditional."""
        circuit = QuantumCircuit(2, 3)
        with circuit.box([Twirl(dressing="left")]):
            circuit.x(0)
            circuit.measure(1, circuit.clbits[0])
        with circuit.if_test((circuit.clbits[0], 1)):
            circuit.x(1)

        with pytest.raises(BuildError, match="Cannot propagate through if_else instruction."):
            pre_build(circuit)

    def test_bad_order_right_box(self):
        """Verify an error is raised if a gate follows a conditional in a right dressed box."""
<<<<<<< HEAD
=======
        # TODO: uncomment these lines when dynamic circuits are supported again
>>>>>>> e60d71f8
        # circuit = QuantumCircuit(2, 3)
        # with circuit.box([Twirl(dressing="left")]):
        #     circuit.noop(1)
        # with circuit.box([Twirl(dressing="right")]):
        #     with circuit.if_test((circuit.clbits[0], 1)):
        #         circuit.sx(1)
        #     circuit.sx(1)

        # with pytest.raises(
        #     RuntimeError, match="Cannot handle instructions to the right of if-else ops."
        # ):
        #     pre_build(circuit)

    def test_bad_order_left_box(self):
        """Verify an error is raised if a conditional follows a gate in a left dressed box."""
<<<<<<< HEAD
=======
        # TODO: uncomment these lines when dynamic circuits are supported again
>>>>>>> e60d71f8
        # circuit = QuantumCircuit(2, 3)
        # with circuit.box([Twirl(dressing="left")]):
        #     circuit.x(1)
        #     with circuit.if_test((circuit.clbits[0], 1)):
        #         circuit.sx(1)

        # with pytest.raises(
        #     SamplexBuildError, match="No instruction can appear before a conditional"
        # ):
        #     pre_build(circuit)

    def test_entangler_bad_order_left_box(self):
        """Verify that an error is raised if a entanglers appear in bad order."""
<<<<<<< HEAD
=======
        # TODO: uncomment these lines when dynamic circuits are supported again
>>>>>>> e60d71f8
        # circuit = QuantumCircuit(2, 3)
        # with circuit.box([Twirl(dressing="left")]):
        #     with circuit.if_test((circuit.clbits[0], 1)):
        #         circuit.cx(0, 1)
        #     circuit.x(0)

        # with pytest.raises(
        #     RuntimeError,
        #     match="Cannot handle single-qubit gate to the right of entangler when dressing=left",
        # ):
        #     pre_build(circuit)

        # # Now for the else branch
        # circuit = QuantumCircuit(2, 3)
        # with circuit.box([Twirl(dressing="left")]):
        #     with circuit.if_test((circuit.clbits[0], 1)) as _else:
        #         circuit.x(0)
        #     with _else:
        #         circuit.cx(0, 1)
        #     circuit.x(0)

        # with pytest.raises(
        #     RuntimeError,
        #     match="Cannot handle single-qubit gate to the right of entangler when dressing=left",
        # ):
        #     pre_build(circuit)

    def test_twirled_clbit_in_passthroguh_condition_error(self):
        """Test for error if a passthrough conditional depends on a twirled classical bit."""
        circuit = QuantumCircuit(2, 2)
        with circuit.box([Twirl(dressing="left")]):
            circuit.measure(0, 0)
        with circuit.box([Twirl(dressing="left")]):
            circuit.noop(0)
        with circuit.box([Twirl(dressing="right")]):
            circuit.noop(0)
        with circuit.if_test((circuit.clbits[0], 1)):
            circuit.sx(0)

        with pytest.raises(
            BuildError, match="Cannot use twirled classical bits in classical conditions"
        ):
            pre_build(circuit)

    def test_twirled_clregister_in_passthrough_condition_error(self):
        """Test for error if a passthrough conditional depends on a twirled classical register."""
        circuit = QuantumCircuit(2, 2)
        with circuit.box([Twirl(dressing="left")]):
            circuit.measure(0, 0)
        with circuit.box([Twirl(dressing="left")]):
            circuit.noop(0)
        with circuit.box([Twirl(dressing="right")]):
            circuit.noop(0)
        with circuit.if_test((circuit.cregs[0], 1)):
            circuit.sx(0)

        with pytest.raises(
            BuildError, match="Cannot use twirled classical bits in classical conditions"
        ):
            pre_build(circuit)

    def test_twirled_clbit_in_right_condition_error(self):
        """Test for error if a right-box conditional depends on a twirled classical bit."""
        # TODO: uncomment these lines when dynamic circuits are supported again
        # circuit = QuantumCircuit(2, 2)
        # with circuit.box([Twirl(dressing="left")]):
        #     circuit.measure(0, 0)
        # with circuit.box([Twirl(dressing="left")]):
        #     circuit.noop(0)
        # with circuit.box([Twirl(dressing="right")]):
        #     with circuit.if_test((circuit.clbits[0], 1)):
        #         circuit.sx(0)

        # with pytest.raises(
        #     BuildError, match="Cannot use twirled classical bits in classical conditions"
        # ):
        #     pre_build(circuit)

    def test_twirled_clregister_in_right_condition_error(self):
        """Test for error if a right-box conditional depends on a twirled classical register."""
        # TODO: uncomment these lines when dynamic circuits are supported again
        # circuit = QuantumCircuit(2, 2)
        # with circuit.box([Twirl(dressing="left")]):
        #     circuit.measure(0, 0)
        # with circuit.box([Twirl(dressing="left")]):
        #     circuit.noop(0)
        # with circuit.box([Twirl(dressing="right")]):
        #     with circuit.if_test((circuit.cregs[0], 1)):
        #         circuit.sx(0)

        # with pytest.raises(
        #     BuildError, match="Cannot use twirled classical bits in classical conditions"
        # ):
        #     pre_build(circuit)

    def test_twirled_clbit_in_left_condition_error(self):
        """Test for error if a left-box conditional depends on a twirled classical bit."""
        # TODO: uncomment these lines when dynamic circuits are supported again
        # circuit = QuantumCircuit(2, 2)
        # with circuit.box([Twirl(dressing="left")]):
        #     circuit.measure(0, 0)
        # with circuit.box([Twirl(dressing="left")]):
        #     with circuit.if_test((circuit.clbits[0], 1)):
        #         circuit.sx(0)

        # with pytest.raises(
        #     BuildError, match="Cannot use twirled classical bits in classical conditions"
        # ):
        #     pre_build(circuit)

    def test_twirled_clregister_in_left_condition_error(self):
        """Test for error if a left-box conditional depends on a twirled classical register."""
        # TODO: uncomment these lines when dynamic circuits are supported again
        # circuit = QuantumCircuit(2, 2)
        # with circuit.box([Twirl(dressing="left")]):
        #     circuit.measure(0, 0)
        # with circuit.box([Twirl(dressing="left")]):
        #     with circuit.if_test((circuit.cregs[0], 1)):
        #         circuit.sx(0)

        # with pytest.raises(
        #     BuildError, match="Cannot use twirled classical bits in classical conditions"
        # ):
        #     pre_build(circuit)

    def test_twirled_expr_in_left_condition_error(self):
        """Test for an error if a left-box conditional depends on a twirled classical expression."""
        # TODO: uncomment these lines when dynamic circuits are supported again
        # circuit = QuantumCircuit(2, 2)
        # with circuit.box([Twirl(dressing="left")]):
        #     circuit.measure(0, 0)
        # with circuit.box([Twirl(dressing="left")]):
        #     with circuit.if_test(
        #         expr.logic_and(expr.logic_not(circuit.clbits[0]), circuit.clbits[1])
        #     ):
        #         circuit.sx(0)

        # with pytest.raises(
        #     BuildError, match="Cannot use twirled classical bits in classical conditions"
        # ):
        #     pre_build(circuit)

    def test_repeated_twirled_clbit_error(self):
        """Verify that an error is raised if the same clbit is used more than once for twirling"""
        circuit = QuantumCircuit(2, 3)
        with circuit.box([Twirl(dressing="left")]):
            circuit.measure(0, 0)
        with circuit.box([Twirl(dressing="left")]):
            circuit.measure(1, 0)

        with pytest.raises(
            BuildError, match="Cannot twirl more than one measurement on the same classical bit"
        ):
            pre_build(circuit)<|MERGE_RESOLUTION|>--- conflicted
+++ resolved
@@ -39,10 +39,6 @@
 
     def test_bad_order_right_box(self):
         """Verify an error is raised if a gate follows a conditional in a right dressed box."""
-<<<<<<< HEAD
-=======
-        # TODO: uncomment these lines when dynamic circuits are supported again
->>>>>>> e60d71f8
         # circuit = QuantumCircuit(2, 3)
         # with circuit.box([Twirl(dressing="left")]):
         #     circuit.noop(1)
@@ -58,10 +54,6 @@
 
     def test_bad_order_left_box(self):
         """Verify an error is raised if a conditional follows a gate in a left dressed box."""
-<<<<<<< HEAD
-=======
-        # TODO: uncomment these lines when dynamic circuits are supported again
->>>>>>> e60d71f8
         # circuit = QuantumCircuit(2, 3)
         # with circuit.box([Twirl(dressing="left")]):
         #     circuit.x(1)
@@ -75,10 +67,6 @@
 
     def test_entangler_bad_order_left_box(self):
         """Verify that an error is raised if a entanglers appear in bad order."""
-<<<<<<< HEAD
-=======
-        # TODO: uncomment these lines when dynamic circuits are supported again
->>>>>>> e60d71f8
         # circuit = QuantumCircuit(2, 3)
         # with circuit.box([Twirl(dressing="left")]):
         #     with circuit.if_test((circuit.clbits[0], 1)):

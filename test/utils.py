--- conflicted
+++ resolved
@@ -10,11 +10,9 @@
 # copyright notice, and modified files need to carry a notice indicating
 # that they have been altered from the originals.
 
-<<<<<<< HEAD
+"""Testing utilities."""
+
 from __future__ import annotations
-=======
-"""Testing utilities."""
->>>>>>> 5ea004bd
 
 from qiskit.circuit import QuantumCircuit
 


Guides
======

.. toctree::
   :maxdepth: 2

<<<<<<< HEAD
   transpiler
   samplex_io
=======
   dressed_boxes
   transpiler
>>>>>>> 8c085dfb
<|MERGE_RESOLUTION|>--- conflicted
+++ resolved
@@ -5,10 +5,6 @@
 .. toctree::
    :maxdepth: 2
 
-<<<<<<< HEAD
-   transpiler
-   samplex_io
-=======
    dressed_boxes
    transpiler
->>>>>>> 8c085dfb
+   samplex_io
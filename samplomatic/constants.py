--- conflicted
+++ resolved
@@ -40,7 +40,6 @@
 The names of all the Qiskit built-in two-qubit gates that are invariant under qubit permutation.
 """
 
-<<<<<<< HEAD
 STANDARD_1Q_GATES: tuple[str] = (
     "h",
     "id",
@@ -63,10 +62,9 @@
     "u3",
 )
 """The names of all standard single-qubit gates in Qiskit."""
-=======
+
 SUPPORTED_1Q_FRACTIONAL_GATES: set[str] = {"rx", "rz"}
 """
 The names of all Qiskit built-in fractional single-qubit gates which are supported for virtual
 gate propagation in Samplomatic.
-"""
->>>>>>> 310971c3
+"""
--- conflicted
+++ resolved
@@ -14,12 +14,8 @@
 
 from collections.abc import Iterable, Sequence
 from concurrent.futures import FIRST_EXCEPTION, Future, ThreadPoolExecutor, wait
-<<<<<<< HEAD
 from itertools import chain
-from typing import TYPE_CHECKING
-=======
 from typing import TYPE_CHECKING, Self
->>>>>>> 38894e04
 
 from numpy.random import Generator, SeedSequence, default_rng
 from qiskit.circuit import Parameter, ParameterExpression
@@ -227,7 +223,8 @@
 
         self._finalized = True
 
-<<<<<<< HEAD
+        return self
+
     def inputs(self) -> SamplexInput:
         """Returns an object that specifies the inputs of ``sample``.
 
@@ -260,9 +257,6 @@
                 )
             outputs.append(spec)
         return SamplexOutput(outputs)
-=======
-        return self
->>>>>>> 38894e04
 
     def sample(
         self,

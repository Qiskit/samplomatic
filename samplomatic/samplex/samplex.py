--- conflicted
+++ resolved
@@ -18,11 +18,7 @@
 
 import numpy as np
 from numpy.random import Generator, SeedSequence, default_rng
-<<<<<<< HEAD
-from qiskit.circuit import Parameter, ParameterExpression
 from qiskit.quantum_info import QubitSparsePauliList
-=======
->>>>>>> 9cf36f15
 from rustworkx.rustworkx import PyDiGraph, topological_generations
 
 from ..aliases import (

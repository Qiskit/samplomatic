# This code is a Qiskit project.
#
# (C) Copyright IBM 2025.
#
# This code is licensed under the Apache License, Version 2.0. You may
# obtain a copy of this license in the LICENSE.txt file in the root directory
# of this source tree or at http://www.apache.org/licenses/LICENSE-2.0.
#
# Any modifications or derivative works of this code must retain this
# copyright notice, and modified files need to carry a notice indicating
# that they have been altered from the originals.

"""TwirlSamplingNode"""

import orjson

from ...aliases import NumSubsystems, RegisterName
from ...annotations import VirtualType
from ...distributions import Distribution, HaarU2, UniformPauli
from .sampling_node import SamplingNode


class TwirlSamplingNode(SamplingNode):
    """A node that produces samples for twirling.

    Args:
        lhs_register_name: The name of the register to store the samples.
        rhs_register_name: The name of the register to store the inverses of the samples.
        distribution: The distribution to draw samples from.
    """

    def __init__(
        self,
        lhs_register_name: RegisterName,
        rhs_register_name: RegisterName,
        distribution: Distribution,
    ):
        self._lhs_register_name = lhs_register_name
        self._rhs_register_name = rhs_register_name
        self._distribution = distribution

    def _to_json_dict(self) -> dict[str, str]:
        if isinstance(self._distribution, HaarU2):
            distribution_type = "haar_u2"
        else:
            distribution_type = "pauli_uniform"
        distribution = {
            "type": distribution_type,
            "num_subsystems": self._distribution.num_subsystems,
        }
        return {
            "node_type": "9",
<<<<<<< HEAD
            "lhs_register_name": self._lhs_register_name,
            "rhs_register_name": self._rhs_register_name,
            "distribution": json.dumps(distribution),
=======
            "lhs_register_name": self.lhs_register_name,
            "rhs_register_name": self.rhs_register_name,
            "distribution": orjson.dumps(distribution).decode("utf-8"),
>>>>>>> 46161a1e
        }

    @classmethod
    def _from_json_dict(cls, data: dict[str, str]) -> "TwirlSamplingNode":
        distribution_dict = orjson.loads(data["distribution"])
        if distribution_dict["type"] == "haar_u2":
            distribution = HaarU2(distribution_dict["num_subsystems"])
        else:
            distribution = UniformPauli(distribution_dict["num_subsystems"])
        return cls(data["lhs_register_name"], data["rhs_register_name"], distribution)

    @property
    def outgoing_register_type(self) -> VirtualType:
        return self._distribution.register_type

    def instantiates(self) -> dict[RegisterName, tuple[NumSubsystems, VirtualType]]:
        distribution_info = (self._distribution.num_subsystems, self._distribution.register_type)
        return {
            self._lhs_register_name: distribution_info,
            self._rhs_register_name: distribution_info,
        }

    def sample(self, registers, rng, inputs, **_):
        samples = self._distribution.sample(inputs.num_samples, rng)
        registers[self._lhs_register_name] = samples
        registers[self._rhs_register_name] = samples.invert()

    def get_style(self):
        return (
            super()
            .get_style()
            .append_data("LHS Register", repr(self._lhs_register_name))
            .append_data("RHS Register", repr(self._rhs_register_name))
            .append_data("Distribution", repr(self._distribution))
        )<|MERGE_RESOLUTION|>--- conflicted
+++ resolved
@@ -50,15 +50,9 @@
         }
         return {
             "node_type": "9",
-<<<<<<< HEAD
             "lhs_register_name": self._lhs_register_name,
             "rhs_register_name": self._rhs_register_name,
-            "distribution": json.dumps(distribution),
-=======
-            "lhs_register_name": self.lhs_register_name,
-            "rhs_register_name": self.rhs_register_name,
             "distribution": orjson.dumps(distribution).decode("utf-8"),
->>>>>>> 46161a1e
         }
 
     @classmethod

--- conflicted
+++ resolved
@@ -112,9 +112,6 @@
 
     def evaluate(self, registers, *_):
         converted_register = registers[self._input_register_name].convert_to(self._output_type)
-<<<<<<< HEAD
-        registers[self._output_register_name] = converted_register[self._slice_idxs]
-=======
         registers[self._output_register_name] = converted_register[self._slice_idxs]
 
     def __eq__(self, other):
@@ -140,29 +137,4 @@
             .append_data("Output Type", repr(self._output_type))
             .append_data("Output Register Name", self._output_register_name)
             .append_data("Input Register Name", self._input_register_name)
-        )
-
-
-def get_slice_from_idxs(slice_idxs: ArrayLike) -> ArrayLike | slice:
-    """Return a :class:`slice` object if the given indices are stridable.
-
-    Args:
-        slice_idxs: The indices to check.
-
-    Returns:
-        The provided indices, or an equivalent :class:`slice` object.
-    """
-    if len(slice_idxs) == 1:
-        return slice(slice_idxs[0], slice_idxs[0] + 1, 1)
-    else:
-        step = slice_idxs[1] - slice_idxs[0]
-        expected = slice_idxs[0] + step * np.arange(len(slice_idxs))
-
-        if np.array_equal(slice_idxs, expected):
-            return slice(
-                int(slice_idxs[0]),
-                int(slice_idxs[-1] + step) if slice_idxs[-1] + step >= 0 else None,
-                int(step),
-            )
-    return slice_idxs
->>>>>>> 3e60444e
+        )
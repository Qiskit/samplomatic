--- conflicted
+++ resolved
@@ -19,11 +19,7 @@
 import numpy as np
 
 from ..aliases import CircuitInstruction, Parameter, Qubit, StrRef
-<<<<<<< HEAD
-from ..annotations import ChangeBasisMode, DressingMode, VirtualType
-=======
-from ..annotations import DressingMode, InjectionSite, VirtualType
->>>>>>> e530e05e
+from ..annotations import ChangeBasisMode, DressingMode, InjectionSite, VirtualType
 from ..partition import QubitPartition
 from ..synths import Synth
 

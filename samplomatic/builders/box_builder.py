# This code is a Qiskit project.
#
# (C) Copyright IBM 2025.
#
# This code is licensed under the Apache License, Version 2.0. You may
# obtain a copy of this license in the LICENSE.txt file in the root directory
# of this source tree or at http://www.apache.org/licenses/LICENSE-2.0.
#
# Any modifications or derivative works of this code must retain this
# copyright notice, and modified files need to carry a notice indicating
# that they have been altered from the originals.

"""BoxBuilder"""

from __future__ import annotations

import numpy as np
from qiskit.circuit import Barrier

from ..aliases import CircuitInstruction, ParamIndices
from ..exceptions import SamplexBuildError, TemplateBuildError
from ..partition import QubitPartition
from ..pre_samplex import PreSamplex
from .builder import Builder
from .dynamic_builder import BoxLeftIfElseBuilder, BoxRightIfElseBuilder
from .specs import CollectionSpec, EmissionSpec, InstructionMode, InstructionSpec, VirtualType
from .template_state import TemplateState


class BoxBuilder(Builder[TemplateState, PreSamplex]):
    """Builds dressed boxes."""

    def __init__(self, collection: CollectionSpec, emission: EmissionSpec):
        super().__init__()

        self.collection = collection
        self.emission = emission
        self.measured_qubits = QubitPartition(1, [])
        self.entangled_qubits = set()

    def _append_dressed_layer(self) -> ParamIndices:
        """A helper function to add a collection dressing layer."""
        qubits = self.collection.collect_qubits
        if len(qubits) == 0:
            return
        try:
            remapped_qubits = [
                list(map(lambda k: self.template_state.qubit_map[k], subsys)) for subsys in qubits
            ]
        except KeyError:
            not_found = {
                qubit
                for subsys in qubits
                for qubit in subsys
                if qubit not in self.template_state.qubit_map
            }
            raise TemplateBuildError(
                f"The qubits '{not_found}' could not be found when recursing into a box of the "
                "input circuit."
            ) from KeyError

        param_idx_start = self.template_state.param_iter.idx
        num_params = len(qubits) * self.collection.synth.num_params
        param_idxs = np.arange(param_idx_start, param_idx_start + num_params, dtype=np.intp)

        for subsys_remapped_qubits in remapped_qubits:
            for instr in self.collection.synth.make_template(
                subsys_remapped_qubits, self.template_state.param_iter
            ):
                self.template_state.template.append(instr)

        return param_idxs.reshape(len(qubits), -1)

    def _append_barrier(self, label: str, qubits=None):
        label = f"{label}{'_'.join(map(str, self.template_state.scope_idx))}"
        all_qubits = (
            self.template_state.qubit_map.values()
            if qubits is None
            else [v for k, v in self.template_state.qubit_map.items() if (k,) in qubits]
        )
        barrier = CircuitInstruction(Barrier(len(all_qubits), label), all_qubits)
        self.template_state.template.append(barrier)


class LeftBoxBuilder(BoxBuilder):
    """Box builder for left dressings."""

    def __init__(self, collection: CollectionSpec, emission: EmissionSpec):
        super().__init__(collection=collection, emission=emission)

        self.measured_qubits = QubitPartition(1, [])
        self.clbit_idxs = []

    def parse(self, instr: CircuitInstruction):
        name = instr.operation.name
        param_idxs = np.empty((0, 0), dtype=np.intp)

        if (name := instr.operation.name) == "barrier":
            self.template_state.append_remapped_gate(instr)
            return

        if name.startswith("meas"):
            for qubit in instr.qubits:
                if (qubit,) not in self.measured_qubits:
                    self.measured_qubits.add((qubit,))
                else:
                    raise SamplexBuildError(
                        "Cannot measure the same qubit twice in a twirling box."
                    )
            self.template_state.append_remapped_gate(instr)
            self.clbit_idxs.extend(
                [self.template_state.template.find_bit(clbit)[0] for clbit in instr.clbits]
            )
            return

        if name.startswith("if_else"):
            builder = BoxLeftIfElseBuilder(
                instr, self.samplex_state, self.collection.synth, self.template_state.param_iter
            )
            if_else = builder.build()
            new_qubits = [self.template_state.qubit_map.get(qubit, qubit) for qubit in instr.qubits]
            self.template_state.template.append(if_else, new_qubits, instr.clbits)
            return

        if (num_qubits := instr.operation.num_qubits) == 1:
            if self.measured_qubits.overlaps_with(instr.qubits):
                raise RuntimeError(
                    "Cannot handle single-qubit gate to the right of measurements when "
                    "dressing=left."
                )
            if not self.entangled_qubits.isdisjoint(instr.qubits):
                raise RuntimeError(
                    "Cannot handle single-qubit gate to the right of entangler when dressing=left."
                )
            # the action of this single-qubit gate will be absorbed into the dressing
            params = []
            if instr.operation.is_parameterized():
                params.extend((None, param) for param in instr.operation.params)
            spec = InstructionSpec(
                params=params, mode=InstructionMode.MULTIPLY, param_idxs=param_idxs
            )

        elif num_qubits > 1:
            self.entangled_qubits.update(instr.qubits)
            spec = InstructionSpec(
                params=self.template_state.append_remapped_gate(instr),
                mode=InstructionMode.PROPAGATE,
                param_idxs=param_idxs,
            )
        else:
            raise RuntimeError(f"Instruction {instr} could not be parsed.")

        if self.measured_qubits.overlaps_with(instr.qubits):
            # TODO: What about delays? barriers?
            raise SamplexBuildError(
                f"Instruction {instr} happens after a measurement. No operations allowed "
                "after a measurement in a measurement twirling box."
            )
        self.samplex_state.add_propagate(instr, spec)

    def lhs(self):
        self._append_barrier("L")
        param_idxs = self._append_dressed_layer()
        collect_qubits = self.collection.collect_qubits
        self.samplex_state.add_collect(collect_qubits, self.collection.synth, param_idxs)
        self._append_barrier("M", collect_qubits)

    def rhs(self):
        self._append_barrier("R")

        if self.emission.noise_ref:
            self.samplex_state.add_emit_noise_left(
                self.emission.qubits, self.emission.noise_ref, self.emission.noise_modifier_ref
            )
        if self.emission.basis_ref:
            self.samplex_state.add_emit_meas_basis_transform(
                self.emission.qubits, self.emission.basis_ref
            )
        if twirl_type := self.emission.twirl_register_type:
            self.samplex_state.add_emit_twirl(self.emission.qubits, twirl_type)
            if len(self.measured_qubits) != 0:
                if twirl_type != VirtualType.PAULI:
                    raise SamplexBuildError(
                        f"Cannot use {twirl_type.value} twirl in a box with measurements."
                    )
                self.samplex_state.add_z2_collect(self.measured_qubits, self.clbit_idxs)


class RightBoxBuilder(BoxBuilder):
    """Box builder for right dressings."""

    def __init__(self, collection: CollectionSpec, emission: EmissionSpec):
        super().__init__(collection=collection, emission=emission)

        self.measured_qubits = QubitPartition(1, [])
        self.clbit_idxs = []

    def parse(self, instr: CircuitInstruction):
        if (name := instr.operation.name).startswith("barrier"):
            spec = InstructionSpec(params=self.template_state.append_remapped_gate(instr))
            return
<<<<<<< HEAD
=======

        if name.startswith("meas"):
            for qubit in instr.qubits:
                if (qubit,) not in self.measured_qubits:
                    self.measured_qubits.add((qubit,))
                else:
                    raise SamplexBuildError(
                        "Cannot measure the same qubit twice in a twirling box."
                    )
            self.template_state.append_remapped_gate(instr)
            self.clbit_idxs.extend(
                [self.template_state.template.find_bit(clbit)[0] for clbit in instr.clbits]
            )
            return
>>>>>>> c604f82e

        if name.startswith("if_else"):
            for qubit in instr.qubits:
                self.collection.if_else_qubits.add((qubit,))
            builder = BoxRightIfElseBuilder(
                instr, self.samplex_state, self.collection.synth, self.template_state.param_iter
            )
            if_else = builder.build()
            new_qubits = [self.template_state.qubit_map.get(qubit, qubit) for qubit in instr.qubits]
            self.template_state.template.append(if_else, new_qubits, instr.clbits)
            return

        if (num_qubits := instr.operation.num_qubits) == 1:
            self.entangled_qubits.update(instr.qubits)
            # the action of this single-qubit gate will be absorbed into the dressing
            params = []
            if instr.operation.is_parameterized():
                params.extend((None, param) for param in instr.operation.params)
            spec = InstructionSpec(mode=InstructionMode.MULTIPLY, params=params)

        elif num_qubits > 1:
            if not self.entangled_qubits.isdisjoint(instr.qubits):
                raise RuntimeError(
                    "Cannot handle single-qubit gate to the left of entangler when dressing=right."
                )
            spec = InstructionSpec(
                params=self.template_state.append_remapped_gate(instr),
                mode=InstructionMode.PROPAGATE,
            )
        else:
            raise RuntimeError(f"Instruction {instr} could not be parsed.")

        self.samplex_state.add_propagate(instr, spec)

    def lhs(self):
        self._append_barrier("L")

        if self.emission.basis_ref:
            self.samplex_state.add_emit_prep_basis_transform(
                self.emission.qubits, self.emission.basis_ref
            )
        if self.emission.noise_ref:
            self.samplex_state.add_emit_noise_right(
                self.emission.qubits, self.emission.noise_ref, self.emission.noise_modifier_ref
            )
        if self.emission.twirl_register_type:
            self.samplex_state.add_emit_twirl(
                self.emission.qubits, self.emission.twirl_register_type
            )

    def rhs(self):
        collect_qubits = self.collection.collect_qubits
        self._append_barrier("M", collect_qubits)
        param_idxs = self._append_dressed_layer()
<<<<<<< HEAD
        self.samplex_state.add_collect(collect_qubits, self.collection.synth, param_idxs)
=======
        if twirl_type := self.emission.twirl_register_type:
            if len(self.measured_qubits) != 0:
                if twirl_type != VirtualType.PAULI:
                    raise SamplexBuildError(
                        f"Cannot use {twirl_type.value} twirl in a box with measurements."
                    )
                self.samplex_state.add_z2_collect(self.measured_qubits, self.clbit_idxs)
        self.samplex_state.add_collect(self.collection.qubits, self.collection.synth, param_idxs)
>>>>>>> c604f82e
        self._append_barrier("R")<|MERGE_RESOLUTION|>--- conflicted
+++ resolved
@@ -39,7 +39,7 @@
         self.entangled_qubits = set()
 
     def _append_dressed_layer(self) -> ParamIndices:
-        """A helper function to add a collection dressing layer."""
+        """Add a dressed layer."""
         qubits = self.collection.collect_qubits
         if len(qubits) == 0:
             return
@@ -199,8 +199,6 @@
         if (name := instr.operation.name).startswith("barrier"):
             spec = InstructionSpec(params=self.template_state.append_remapped_gate(instr))
             return
-<<<<<<< HEAD
-=======
 
         if name.startswith("meas"):
             for qubit in instr.qubits:
@@ -215,7 +213,6 @@
                 [self.template_state.template.find_bit(clbit)[0] for clbit in instr.clbits]
             )
             return
->>>>>>> c604f82e
 
         if name.startswith("if_else"):
             for qubit in instr.qubits:
@@ -270,9 +267,6 @@
         collect_qubits = self.collection.collect_qubits
         self._append_barrier("M", collect_qubits)
         param_idxs = self._append_dressed_layer()
-<<<<<<< HEAD
-        self.samplex_state.add_collect(collect_qubits, self.collection.synth, param_idxs)
-=======
         if twirl_type := self.emission.twirl_register_type:
             if len(self.measured_qubits) != 0:
                 if twirl_type != VirtualType.PAULI:
@@ -280,6 +274,5 @@
                         f"Cannot use {twirl_type.value} twirl in a box with measurements."
                     )
                 self.samplex_state.add_z2_collect(self.measured_qubits, self.clbit_idxs)
-        self.samplex_state.add_collect(self.collection.qubits, self.collection.synth, param_idxs)
->>>>>>> c604f82e
+        self.samplex_state.add_collect(collect_qubits, self.collection.synth, param_idxs)
         self._append_barrier("R")
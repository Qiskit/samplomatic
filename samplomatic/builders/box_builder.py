--- conflicted
+++ resolved
@@ -25,16 +25,12 @@
 from .specs import CollectionSpec, EmissionSpec, InstructionMode, VirtualType
 from .template_state import TemplateState
 
-<<<<<<< HEAD
-ParsableType = DAGOpNode | None
-=======
 ParsableType: TypeAlias = DAGOpNode | None
 """Types the :meth:`~.BoxBuilder.parse` method is expected to receive.
 
 Here, ``None`` is the sentinel used to denote the transition from
 easy to hard gates within a dressed box.
 """
->>>>>>> 9a350887
 
 
 class BoxBuilder(Builder[TemplateState, PreSamplex, ParsableType]):
@@ -97,9 +93,8 @@
         self.measured_qubits = QubitPartition(1, [])
         self.clbit_idxs = []
         self._mode = InstructionMode.MULTIPLY
-<<<<<<< HEAD
-
-    def parse(self, instr: DAGOpNode):
+
+    def parse(self, instr):
         if instr is None:
             if self.emission.basis_ref:
                 self.samplex_state.add_emit_left_basis_change(
@@ -112,22 +107,6 @@
             self._mode = InstructionMode.PROPAGATE
             return
 
-=======
-
-    def parse(self, instr):
-        if instr is None:
-            if self.emission.basis_ref:
-                self.samplex_state.add_emit_meas_basis_change(
-                    self.emission.qubits, self.emission.basis_ref
-                )
-            if self.emission.noise_ref:
-                self.samplex_state.add_emit_noise_left(
-                    self.emission.qubits, self.emission.noise_ref, self.emission.noise_modifier_ref
-                )
-            self._mode = InstructionMode.PROPAGATE
-            return
-
->>>>>>> 9a350887
         if (name := instr.op.name) == "barrier":
             self.template_state.append_remapped_gate(instr)
             return
@@ -220,22 +199,6 @@
         self.measured_qubits = QubitPartition(1, [])
         self.clbit_idxs = []
         self._mode = InstructionMode.PROPAGATE
-<<<<<<< HEAD
-
-    def parse(self, instr: DAGOpNode):
-        if instr is None:
-            if self.emission.noise_ref:
-                self.samplex_state.add_emit_noise_right(
-                    self.emission.qubits, self.emission.noise_ref, self.emission.noise_modifier_ref
-                )
-            if self.emission.basis_ref:
-                self.samplex_state.add_emit_right_basis_change(
-                    self.emission.qubits, self.emission.basis_ref, self.emission.basis_register_type
-                )
-            self._mode = InstructionMode.MULTIPLY
-            return
-
-=======
 
     def parse(self, instr):
         if instr is None:
@@ -244,13 +207,12 @@
                     self.emission.qubits, self.emission.noise_ref, self.emission.noise_modifier_ref
                 )
             if self.emission.basis_ref:
-                self.samplex_state.add_emit_prep_basis_change(
-                    self.emission.qubits, self.emission.basis_ref
+                self.samplex_state.add_emit_right_basis_change(
+                    self.emission.qubits, self.emission.basis_ref, self.emission.basis_register_type
                 )
             self._mode = InstructionMode.MULTIPLY
             return
 
->>>>>>> 9a350887
         if (name := instr.op.name).startswith("barrier"):
             params = self.template_state.append_remapped_gate(instr)
             return

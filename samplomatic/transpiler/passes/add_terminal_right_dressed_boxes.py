--- conflicted
+++ resolved
@@ -12,12 +12,6 @@
 
 """AddTerminalRightDressedBoxes"""
 
-<<<<<<< HEAD
-from __future__ import annotations
-
-=======
-from collections import defaultdict
->>>>>>> aba4d41c
 from collections.abc import Iterable
 from dataclasses import dataclass
 

--- conflicted
+++ resolved
@@ -18,11 +18,7 @@
 from qiskit.transpiler.exceptions import TranspilerError
 from qiskit.transpiler.passes import RemoveBarriers
 
-<<<<<<< HEAD
-=======
 from ..utils import deprecate_arg
-from .noise_injection_strategies import NoiseInjectionStrategyLiteral
->>>>>>> 01df0040
 from .passes import (
     AbsorbSingleQubitGates,
     AddInjectNoise,
@@ -30,9 +26,13 @@
     GroupGatesIntoBoxes,
     GroupMeasIntoBoxes,
 )
+from .passes.add_inject_noise import InjectNoiseStrategyLiteral, InjectNoiseTargetsLiteral
 from .passes.insert_noops import AddNoopsActiveAccum, AddNoopsActiveCircuit, AddNoopsAll
 
-TwirlingStrategy: TypeAlias = Literal["active", "active_accum", "active_circuit", "all"]
+TwirlingStrategyLiteral: TypeAlias = Literal["active", "active_accum", "active_circuit", "all"]
+RemoveBarriersLiteral: TypeAlias = Literal[
+    "immediately", "finally", "after_stratification", "never"
+]
 
 
 @deprecate_arg(
@@ -47,18 +47,10 @@
     enable_gates: bool = True,
     enable_measures: bool = True,
     measure_annotations: str = "twirl",
-    twirling_strategy: TwirlingStrategy = "active_circuit",
-    inject_noise_targets: Literal["none", "gates", "measures", "all"] = "none",
-<<<<<<< HEAD
-    inject_noise_strategy: Literal[
-        "no_modification", "uniform_modification", "individual_modification"
-    ] = "no_modification",
-    remove_barriers: bool = True,
-=======
-    inject_noise_strategy: NoiseInjectionStrategyLiteral = "no_modification",
-    remove_barriers: bool
-    | Literal["immediately", "finally", "after_stratification", "never"] = "after_stratification",
->>>>>>> 01df0040
+    twirling_strategy: TwirlingStrategyLiteral = "active_circuit",
+    inject_noise_targets: InjectNoiseTargetsLiteral = "none",
+    inject_noise_strategy: InjectNoiseStrategyLiteral = "no_modification",
+    remove_barriers: bool | RemoveBarriersLiteral = "after_stratification",
 ) -> PassManager:
     """Construct a pass manager to group the operations in a circuit into boxes.
 
@@ -149,7 +141,6 @@
             * ``'all'`` to target all the twirl-annotated boxes that contain entanglers
               and/or own classical registers.
 
-<<<<<<< HEAD
         inject_noise_strategy: The noise injection strategies supported by the
             :class:`~AddInjectNoise` pass. The following options are supported. In all these
             options, by "equivalent boxes" we mean boxes that are equal up to single-qubit qubit
@@ -162,12 +153,6 @@
             * ``'individual_modification'``: All the equivalent boxes are assigned an inject noise
               annotation with the same ``ref``. Every box is assigned a unique ``modifier_ref``.
 
-        remove_barriers: Whether to apply the :class:`qiskit.transpiler.passes.RemoveBarriers` pass
-            to the input circuit before beginning to group gates and measurements into boxes.
-            Setting this to ``True`` generally leads to a smaller number of boxes in the output
-            circuits.
-=======
-        inject_noise_strategy: The noise injection strategy for the :class:`~.AddInjectNoise` pass.
         remove_barriers: When to apply the :class:`qiskit.transpiler.passes.RemoveBarriers` pass.
             All possible string values are:
 
@@ -186,7 +171,6 @@
 
             Boolean values are deprecated such that ``True`` corresponds to ``'immediately'`` and
             ``False`` corresponds to ``'never'``.
->>>>>>> 01df0040
 
     Returns:
         A pass manager that groups operations into boxes.
@@ -222,7 +206,7 @@
         raise TranspilerError(
             f"``twirling_strategy = '{twirling_strategy}'`` is not supported. "
             "The supported values are "
-            f"{[strategy.name.lower() for strategy in TwirlingStrategy]}."
+            f"{[strategy.name.lower() for strategy in TwirlingStrategyLiteral]}."
         )
 
     passes.append(AddTerminalRightDressedBoxes())

--- conflicted
+++ resolved
@@ -685,13 +685,8 @@
             self._basis_changes[basis_ref] = len(qubits)
 
         subsystems = self.qubits_to_indices(qubits)
-<<<<<<< HEAD
-        node = PreBasisTransform(subsystems, Direction.LEFT, VirtualType.U2, basis_ref)
+        node = PreChangeBasis(subsystems, Direction.LEFT, VirtualType.U2, basis_ref)
         return self._add_left(node)
-=======
-        node = PreChangeBasis(subsystems, Direction.LEFT, VirtualType.U2, basis_ref)
-        return self._add_emit_left(node)
->>>>>>> 3e60444e
 
     def add_emit_prep_basis_change(self, qubits: QubitPartition, basis_ref: StrRef) -> NodeIndex:
         """Add a node that emits virtual gates right to prepare a basis.
@@ -716,13 +711,8 @@
             self._basis_changes[basis_ref] = len(qubits)
 
         subsystems = self.qubits_to_indices(qubits)
-<<<<<<< HEAD
-        node = PreBasisTransform(subsystems, Direction.RIGHT, VirtualType.U2, basis_ref)
+        node = PreChangeBasis(subsystems, Direction.RIGHT, VirtualType.U2, basis_ref)
         return self._add_right(node)
-=======
-        node = PreChangeBasis(subsystems, Direction.RIGHT, VirtualType.U2, basis_ref)
-        return self._add_emit_right(node)
->>>>>>> 3e60444e
 
     def add_propagate(self, instr: CircuitInstruction, mode: InstructionMode, params: ParamSpec):
         """Add a node that propagates virtual gates through an operation.
@@ -893,14 +883,10 @@
             node = self.graph[node_idx]
             if isinstance(node, PrePropagate):
                 cluster_type_key = PrePropagateKey(
-<<<<<<< HEAD
-                    mode=node.mode, operation_name=node.operation.name, direction=node.direction
-=======
                     mode=node.mode,
                     operation_name=node.operation.name,
                     direction=node.direction,
                     is_parameterized=node.operation.is_parameterized(),
->>>>>>> 3e60444e
                 )
                 for cluster in clusters[cluster_type_key]:
                     if not cluster["subsystems"].overlaps_with(

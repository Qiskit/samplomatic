--- conflicted
+++ resolved
@@ -45,13 +45,8 @@
     StrRef,
 )
 from ..annotations import VirtualType
-<<<<<<< HEAD
 from ..builders.specs import InstructionMode
-from ..constants import Direction
-=======
-from ..builders.specs import InstructionMode, InstructionSpec
 from ..constants import SUPPORTED_1Q_FRACTIONAL_GATES, Direction
->>>>>>> cce645bd
 from ..distributions import Distribution, HaarU2, UniformPauli
 from ..exceptions import SamplexBuildError
 from ..graph_utils import (
@@ -83,14 +78,8 @@
 )
 from ..samplex.nodes.utils import get_fractional_gate_register
 from ..synths import Synth
-<<<<<<< HEAD
-from ..tensor_interface import TensorSpecification
-from ..virtual_registers import PauliRegister, U2Register
-from ..virtual_registers.pauli_register import PAULI_GATE_NAMES
-=======
 from ..tensor_interface import PauliLindbladMapSpecification, TensorSpecification
 from ..virtual_registers import U2Register
->>>>>>> cce645bd
 from ..visualization import plot_graph
 from .graph_data import (
     PreChangeBasis,
@@ -875,30 +864,14 @@
                             nodes[0].direction,  # all nodes have same direction
                             nodes[0].operation,  # Besides parameters, all nodes have same operation
                             combined_partition,
-                            nodes[0].spec,  # all nodes have same spec
+                            nodes[0].mode,  # all nodes have same spec
+                            params=[],
                             bounded_params=params,
                         ),
                     )
 
-<<<<<<< HEAD
-                params = [param for node in nodes for param in node.params]
-
-                # This merges the node but not the edges
-                new_node_idx = replace_nodes_with_one_node(
-                    self.graph,
-                    node_idxs,
-                    PrePropagate(
-                        combined_subsystems,
-                        self.graph[node_idxs[0]].direction,  # all nodes have same direction
-                        self.graph[node_idxs[0]].operation,  # all nodes have same operation
-                        combined_partition,
-                        nodes[0].mode,
-                        params,
-                    ),
-                )
-=======
                 else:
-                    params = [param for node in nodes for param in node.spec.params]
+                    params = [param for node in nodes for param in node.params]
                     # This merges the node but not the edges
                     new_node_idx = replace_nodes_with_one_node(
                         self.graph,
@@ -909,10 +882,10 @@
                             nodes[0].operation,  # all nodes have same operation, up to the
                             # paramaters which are handled separately
                             combined_partition,
-                            InstructionSpec(params=params, mode=nodes[0].spec.mode),
+                            mode=nodes[0].mode,
+                            params=params,
                         ),
                     )
->>>>>>> cce645bd
 
                 for successor_idx in set(self.graph.successor_indices(new_node_idx)):
                     new_edge = merge_pre_edges(self.graph, new_node_idx, successor_idx)
@@ -1434,8 +1407,8 @@
         for predecssor_idx in self.graph.predecessor_indices(pre_propagate_idx):
             incoming.add(samplex.graph[pre_nodes_to_nodes[predecssor_idx]].outgoing_register_type)
         if mode is InstructionMode.MULTIPLY and pre_propagate.operation.num_qubits == 1:
+            combined_register_type = VirtualType.U2
             if pre_propagate.operation.is_parameterized():
-                combined_register_type = VirtualType.U2
                 param_idxs = [
                     samplex.append_parameter_expression(param) for _, param in pre_propagate.params
                 ]
@@ -1448,22 +1421,11 @@
                         op_name, combined_register_name, param_idxs
                     )
             else:
-<<<<<<< HEAD
-                if (
-                    incoming == {VirtualType.PAULI}
-                    and (name := pre_propagate.operation.name) in PAULI_GATE_NAMES
-                ):
-                    combined_register_type = VirtualType.PAULI
-                    register = PauliRegister.from_name(name)
-                else:
-                    combined_register_type = VirtualType.U2
-=======
                 if op_name in SUPPORTED_1Q_FRACTIONAL_GATES:
                     register = get_fractional_gate_register(
                         op_name, np.array(pre_propagate.bounded_params)
                     )
                 else:
->>>>>>> cce645bd
                     register = U2Register(np.array(pre_propagate.operation).reshape(1, 1, 2, 2))
                 if pre_propagate.direction is Direction.LEFT:
                     propagate_node = RightMultiplicationNode(register, combined_register_name)

--- conflicted
+++ resolved
@@ -185,15 +185,10 @@
     """
 
     mode: InstructionMode
-<<<<<<< HEAD
-
-    params: ParamSpec
-=======
     """How the operation acts on virtual gates."""
 
     params: ParamSpec
     """The parameters required by the node."""
->>>>>>> 5a21cd24
 
     def get_style(self):
         return (

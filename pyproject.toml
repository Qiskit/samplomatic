[build-system]
requires = ["setuptools", "setuptools_scm"]
build-backend = "setuptools.build_meta"

[tool.setuptools]
py-modules = ["samplomatic"]

[tool.setuptools.packages.find]
include = ["samplomatic", "samplomatic.*"]

[project]
name = "samplomatic"
dynamic = ["version"]
description = "Serving all of your circuit sampling needs since 2025."
readme = "README.md"
requires-python = ">=3.9"
license = "Apache-2.0"
license-files = ["LICENSE.txt"]
authors = [
    {name = "Qiskit Development Team", email="qiskit@us.ibm.com"},
]
classifiers = [
    "Development Status :: 3 - Alpha",
    "Intended Audience :: Developers",
    "Programming Language :: Python",
    "Programming Language :: Python :: 3",
    "Programming Language :: Python :: 3.11",
]
dependencies = [
    "qiskit==2.2.0",
    "numpy>=1.26",
    "rustworkx>=0.16.0",
    "pybase64>=1.4.0",
    "orjson>=3.9.0"
]

[tool.setuptools_scm]
version_file = "samplomatic/_version.py"
version_scheme = "guess-next-dev"
local_scheme = "dirty-tag"

[project.urls]
Homepage = "https://github.com/Qiskit/samplomatic"
BugTracker = "https://github.com/Qiskit/samplomatic/issues"

[project.optional-dependencies]
dev = [
    "pytest",                 # For running tests
    "pytest-benchmark",       # For running performance tests
    "kaleido",                # For visualizing performance tests
    "ruff",                   # Formatter and linter
    "pre-commit",             # Pre-commit hooks
    "towncrier",              # Changelog management
    "qiskit-aer",             # For running tests
    "sphinx"                  # For building documentation
]
vis = [
    "nbformat>=4.2.0",
    "plotly",
    "matplotlib",
    "pylatexenc",
]

[tool.ruff]
lint.select = [
<<<<<<< HEAD
    "D100", "D401",     # pydocstyle
=======
    "D100",      # pydocstyle
    "D2",
>>>>>>> 1364b0a7
    "E",      # pycodestyle
    "F",      # pyflake
    "I",      # isort
    "SLF",    # private member access rules
    "UP",     # pyupgrade
]
line-length = 100
target-version = "py39"

[tool.ruff.lint.per-file-ignores]
"__init__.py" = [
    "E402",   # module-import-not-at-top-of-file
    "F401",   # unused-import
]
"test/unit/**/*.py" = [
    "D100",   #
]

[tool.pytest.ini_options]
addopts = "--ignore=test/performance"
pythonpath = ["."]

[tool.towncrier]
package = "samplomatic"
directory = "changelog.d"
filename = "CHANGELOG.md"
start_string = "<!-- towncrier release notes start -->\n"
title_format = "## [{version}](https://github.com/Qiskit/samplomatic/tree/{version}) - {project_date}"
issue_format = "[#{issue}](https://github.com/Qiskit/samplomatic/issues/{issue})"

[[tool.towncrier.type]]
directory = "security"
name = "Security"
showcontent = true

[[tool.towncrier.type]]
directory = "removed"
name = "Removed"
showcontent = true

[[tool.towncrier.type]]
directory = "deprecated"
name = "Deprecated"
showcontent = true

[[tool.towncrier.type]]
directory = "added"
name = "Added"
showcontent = true

[[tool.towncrier.type]]
directory = "changed"
name = "Changed"
showcontent = true

[[tool.towncrier.type]]
directory = "improved"
name = "Improved"
showcontent = true

[[tool.towncrier.type]]
directory = "fixed"
name = "Fixed"
showcontent = true<|MERGE_RESOLUTION|>--- conflicted
+++ resolved
@@ -63,12 +63,8 @@
 
 [tool.ruff]
 lint.select = [
-<<<<<<< HEAD
     "D100", "D401",     # pydocstyle
-=======
-    "D100",      # pydocstyle
-    "D2",
->>>>>>> 1364b0a7
+    "D2",               # pydocstyle
     "E",      # pycodestyle
     "F",      # pyflake
     "I",      # isort

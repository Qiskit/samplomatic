[build-system]
requires = ["setuptools", "setuptools_scm"]
build-backend = "setuptools.build_meta"

[tool.setuptools]
py-modules = ["samplomatic"]

[tool.setuptools.packages.find]
include = ["samplomatic", "samplomatic.*"]

[project]
name = "samplomatic"
dynamic = ["version"]
description = "Serving all of your circuit sampling needs since 2025."
readme = "README.md"
requires-python = ">=3.9"
license = "Apache-2.0"
license-files = ["LICENSE.txt"]
authors = [
    {name = "Qiskit Development Team", email="qiskit@us.ibm.com"},
]
classifiers = [
    "Development Status :: 3 - Alpha",
    "Intended Audience :: Developers",
    "Programming Language :: Python",
    "Programming Language :: Python :: 3",
    "Programming Language :: Python :: 3.11",
]
dependencies = [
    "qiskit==2.2.0",
    "numpy>=1.26",
    "rustworkx>=0.16.0",
    "pybase64>=1.4.0",
    "orjson>=3.9.0"
]

[tool.setuptools_scm]
version_file = "samplomatic/_version.py"
version_scheme = "guess-next-dev"
local_scheme = "dirty-tag"

[project.urls]
Homepage = "https://github.com/Qiskit/samplomatic"
BugTracker = "https://github.com/Qiskit/samplomatic/issues"

[project.optional-dependencies]
dev = [
    "pytest",                     # For running tests
    "pytest-benchmark",           # For running performance tests
    "kaleido",                    # For visualizing performance tests
    "ruff",                       # Formatter and linter
    "pre-commit",                 # Pre-commit hooks
    "towncrier",                  # Changelog management
    "qiskit-aer",                 # For running tests
    "sphinx>=2.2",                # For building documentation
    "qiskit-sphinx-theme~=2.0.0", # Qiskit Sphinx theme
    "sphinx-automodapi",          # Helps generate stubs in documentation
<<<<<<< HEAD
    "scipy-doctest",              # SciPy's style of doctesting
    "sphinx-plotly-directive"     # For embedding plotly figures in docs
=======
    "scipy-doctest>=2.0",         # SciPy's style of doctesting
    "myst-parser>=2.0",           # For rendering markdown in sphinx
>>>>>>> 5f8f3164
]
vis = [
    "nbformat>=4.2.0",
    "plotly",
    "matplotlib",
    "pylatexenc",
]

[tool.ruff]
lint.select = [
    "D100", "D401",     # pydocstyle
    "D2", "D3",         # pydocstyle
    "E",      # pycodestyle
    "F",      # pyflake
    "I",      # isort
    "SLF",    # private member access rules
    "UP",     # pyupgrade
]
line-length = 100
target-version = "py39"

[tool.ruff.lint.per-file-ignores]
"__init__.py" = [
    "E402",   # module-import-not-at-top-of-file
    "F401",   # unused-import
]
"test/unit/**/*.py" = [
    "D100",   #
]

[tool.pytest.ini_options]
addopts = "--ignore=test/performance --doctest-modules"
pythonpath = ["."]

[tool.towncrier]
package = "samplomatic"
directory = "changelog.d"
filename = "CHANGELOG.md"
start_string = "<!-- towncrier release notes start -->\n"
title_format = "## [{version}](https://github.com/Qiskit/samplomatic/tree/{version}) - {project_date}"
issue_format = "[#{issue}](https://github.com/Qiskit/samplomatic/issues/{issue})"

[[tool.towncrier.type]]
directory = "security"
name = "Security"
showcontent = true

[[tool.towncrier.type]]
directory = "removed"
name = "Removed"
showcontent = true

[[tool.towncrier.type]]
directory = "deprecated"
name = "Deprecated"
showcontent = true

[[tool.towncrier.type]]
directory = "added"
name = "Added"
showcontent = true

[[tool.towncrier.type]]
directory = "changed"
name = "Changed"
showcontent = true

[[tool.towncrier.type]]
directory = "improved"
name = "Improved"
showcontent = true

[[tool.towncrier.type]]
directory = "fixed"
name = "Fixed"
showcontent = true<|MERGE_RESOLUTION|>--- conflicted
+++ resolved
@@ -55,13 +55,9 @@
     "sphinx>=2.2",                # For building documentation
     "qiskit-sphinx-theme~=2.0.0", # Qiskit Sphinx theme
     "sphinx-automodapi",          # Helps generate stubs in documentation
-<<<<<<< HEAD
-    "scipy-doctest",              # SciPy's style of doctesting
-    "sphinx-plotly-directive"     # For embedding plotly figures in docs
-=======
     "scipy-doctest>=2.0",         # SciPy's style of doctesting
+    "sphinx-plotly-directive",    # For embedding plotly figures in docs
     "myst-parser>=2.0",           # For rendering markdown in sphinx
->>>>>>> 5f8f3164
 ]
 vis = [
     "nbformat>=4.2.0",

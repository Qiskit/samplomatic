--- conflicted
+++ resolved
@@ -65,13 +65,8 @@
 
 [tool.ruff]
 lint.select = [
-<<<<<<< HEAD
-    "D100",             # pydocstyle
-    "D2",               # pydocstyle
-=======
     "D100", "D401",     # pydocstyle
     "D2", "D3",         # pydocstyle
->>>>>>> 6c47e7f0
     "E",      # pycodestyle
     "F",      # pyflake
     "I",      # isort
